mod helpers;
mod params;

pub use helpers::SearchHelpers;
pub use params::MctsParams;

use crate::{
    chess::Move,
    tree::{ActionStats, Edge, NodePtr, Tree},
    ChessState, GameState, PolicyNetwork, ValueNetwork,
};

use std::{
    sync::atomic::{AtomicBool, Ordering},
    time::Instant,
};

#[derive(Clone, Copy)]
pub struct Limits {
    pub max_time: Option<u128>,
    pub opt_time: Option<u128>,
    pub max_depth: usize,
    pub max_nodes: usize,
}

pub struct Searcher<'a> {
    root_position: ChessState,
    tree: &'a Tree,
    params: &'a MctsParams,
    policy: &'a PolicyNetwork,
    value: &'a ValueNetwork,
    abort: &'a AtomicBool,
}

impl<'a> Searcher<'a> {
    pub fn new(
        root_position: ChessState,
        tree: &'a Tree,
        params: &'a MctsParams,
        policy: &'a PolicyNetwork,
        value: &'a ValueNetwork,
        abort: &'a AtomicBool,
    ) -> Self {
        Self {
            root_position,
            tree,
            params,
            policy,
            value,
            abort,
        }
    }

    pub fn search(
        &mut self,
        limits: Limits,
        uci_output: bool,
        total_nodes: &mut usize,
    ) -> (Move, f32) {
        let timer = Instant::now();

        // attempt to reuse the current tree stored in memory
        let node = self.tree.root_node();

        // relabel root policies with root PST value
        if self.tree[node].has_children() {
            self.tree[node].relabel_policy(&self.root_position, self.params, self.policy);
        } else {
            self.tree[node].expand::<true>(&self.root_position, self.params, self.policy);
        }

        let mut nodes = 0;
        let mut depth = 0;
        let mut cumulative_depth = 0;

        let mut best_move = Move::NULL;
        let mut best_move_changes = 0;
        let mut previous_score = f32::NEG_INFINITY;

        // search loop
        loop {
            let mut pos = self.root_position.clone();
            let mut this_depth = 0;

            if let Some(u) = self.perform_one_iteration(
                &mut pos,
                self.tree.root_node(),
                self.tree.root_stats(),
                &mut this_depth,
            ) {
                self.tree.root_stats().update(u);
            }

            cumulative_depth += this_depth - 1;

            // proven checkmate
            if self.tree[self.tree.root_node()].is_terminal() {
                break;
            }

            if nodes >= limits.max_nodes {
                break;
            }

            if self.abort.load(Ordering::Relaxed) {
                break;
            }

            nodes += 1;

<<<<<<< HEAD
            if nodes % 256 == 0 {
=======
            if nodes % 128 == 0 {
                if self.abort.load(Ordering::Relaxed) {
                    break;
                }

>>>>>>> c8972f33
                if let Some(time) = limits.max_time {
                    if timer.elapsed().as_millis() >= time {
                        break;
                    }
                }

                let new_best_move = self.get_best_move();
                if new_best_move != best_move {
                    best_move = new_best_move;
                    best_move_changes += 1;
                }
            }

            if nodes % 4096 == 0 {
                // Time management
                if let Some(time) = limits.opt_time {
                    let elapsed = timer.elapsed().as_millis();

                    // Use more time if our eval is falling, and vice versa
                    let (_, mut score) = self.get_pv(0);
                    score = Searcher::get_cp(score);
                    let eval_diff = if previous_score == f32::NEG_INFINITY {
                        0.0
                    } else {
                        previous_score - score
                    };
                    let falling_eval = (1.0 + eval_diff * self.params.tm_falling_eval1()).clamp(
                        self.params.tm_falling_eval2(),
                        self.params.tm_falling_eval3(),
                    );

                    // Use more time if our best move is changing frequently
                    let best_move_instability = (1.0
                        + (best_move_changes as f32 * self.params.tm_bmi1()).ln_1p())
                    .clamp(self.params.tm_bmi2(), self.params.tm_bmi3());

                    // Use less time if our best move has a large percentage of visits, and vice versa
                    let nodes_effort = self.get_best_action().visits() as f32 / nodes as f32;
                    let best_move_visits = (self.params.tm_bmv1()
                        - ((nodes_effort + self.params.tm_bmv2()) * self.params.tm_bmv3()).ln_1p()
                            * self.params.tm_bmv4())
                    .clamp(self.params.tm_bmv5(), self.params.tm_bmv6());

                    let total_time =
                        (time as f32 * falling_eval * best_move_instability * best_move_visits)
                            as u128;
                    if elapsed >= total_time {
                        break;
                    }

                    if nodes % 16384 == 0 {
                        best_move_changes = 0;
                    }
                    previous_score = if previous_score == f32::NEG_INFINITY {
                        score
                    } else {
                        (score + 2.0 * previous_score) / 3.0
                    };
                }
            }

            // define "depth" as the average depth of selection
            let avg_depth = cumulative_depth / nodes;
            if avg_depth > depth {
                depth = avg_depth;
                if depth >= limits.max_depth {
                    break;
                }

                if uci_output {
                    self.search_report(depth, &timer, nodes);
                }
            }
        }

        self.abort.store(true, Ordering::Relaxed);

        *total_nodes += nodes;

        if uci_output {
            self.search_report(depth.max(1), &timer, nodes);
        }

        let best_action = self.tree.get_best_child(self.tree.root_node());
        let best_child = self.tree.edge_copy(self.tree.root_node(), best_action);
        (Move::from(best_child.mov()), best_child.q())
    }

    fn perform_one_iteration(&mut self, pos: &mut ChessState, ptr: NodePtr, node_stats: &ActionStats, depth: &mut usize) -> Option<f32> {
        *depth += 1;

        let hash = pos.hash();

        let mut child_state = GameState::Ongoing;

        let u = if self.tree[ptr].is_terminal() || node_stats.visits() == 0 {
            // probe hash table to use in place of network
            if self.tree[ptr].state() == GameState::Ongoing {
                if let Some(entry) = self.tree.probe_hash(hash) {
                    entry.q()
                } else {
                    self.get_utility(ptr, pos)
                }
            } else {
                self.get_utility(ptr, pos)
            }
        } else {
            // expand node on the second visit
            if self.tree[ptr].is_not_expanded() {
                self.tree[ptr].expand::<false>(pos, self.params, self.policy);
            }

            // select action to take via PUCT
            let action = self.pick_action(ptr, node_stats);

            let edge = self.tree.edge_copy(ptr, action);

            pos.make_move(Move::from(edge.mov()));

            let child_ptr = self.tree.fetch_node(pos, ptr, edge.ptr(), action)?;

            let u = self.perform_one_iteration(pos, child_ptr, &edge.stats(), depth)?;

            let new_q = self.tree.update_edge_stats(ptr, action, u);
            self.tree.push_hash(hash, new_q);

            child_state = self.tree[child_ptr].state();

            u
        };

        self.tree.propogate_proven_mates(ptr, child_state);

        Some(1.0 - u)
    }

    fn get_utility(&self, ptr: NodePtr, pos: &ChessState) -> f32 {
        match self.tree[ptr].state() {
            GameState::Ongoing => pos.get_value_wdl(self.value, self.params),
            GameState::Draw => 0.5,
            GameState::Lost(_) => 0.0,
            GameState::Won(_) => 1.0,
        }
    }

    fn pick_action(&self, ptr: NodePtr, node_stats: &ActionStats) -> usize {
        if !self.tree[ptr].has_children() {
            panic!("trying to pick from no children!");
        }

        let is_root = ptr == self.tree.root_node();

        let cpuct = SearchHelpers::get_cpuct(self.params, node_stats, is_root);
        let fpu = SearchHelpers::get_fpu(node_stats);
        let expl_scale = SearchHelpers::get_explore_scaling(self.params, node_stats);

        let expl = cpuct * expl_scale;

        self.tree.get_best_child_by_key(ptr, |action| {
            let q = SearchHelpers::get_action_value(action, fpu);
            let u = expl * action.policy() / (1 + action.visits()) as f32;

            q + u
        })
    }

    fn search_report(&self, depth: usize, timer: &Instant, nodes: usize) {
        print!("info depth {depth} ");
        let (pv_line, score) = self.get_pv(depth);

        if score > 1.0 {
            print!("score mate {} ", (pv_line.len() + 1) / 2);
        } else if score < 0.0 {
            print!("score mate -{} ", pv_line.len() / 2);
        } else {
            let cp = Searcher::get_cp(score);
            print!("score cp {cp:.0} ");
        }

        let elapsed = timer.elapsed();
        let nps = nodes as f32 / elapsed.as_secs_f32();
        let ms = elapsed.as_millis();

        print!("time {ms} nodes {nodes} nps {nps:.0} pv");

        for mov in pv_line {
            print!(" {}", self.root_position.conv_mov_to_str(mov));
        }

        println!();
    }

    fn get_pv(&self, mut depth: usize) -> (Vec<Move>, f32) {
        let mate = self.tree[self.tree.root_node()].is_terminal();

        let idx = self.tree.get_best_child(self.tree.root_node());
        let mut action = self.tree.edge_copy(self.tree.root_node(), idx);

        let score = if !action.ptr().is_null() {
            match self.tree[action.ptr()].state() {
                GameState::Lost(_) => 1.1,
                GameState::Won(_) => -0.1,
                GameState::Draw => 0.5,
                GameState::Ongoing => action.q(),
            }
        } else {
            action.q()
        };

        let mut pv = Vec::new();

        while (mate || depth > 0) && !action.ptr().is_null() {
            pv.push(Move::from(action.mov()));
            let idx = self.tree.get_best_child(action.ptr());

            if idx == usize::MAX {
                break;
            }

            action = self.tree.edge_copy(action.ptr(), idx);
            depth = depth.saturating_sub(1);
        }

        (pv, score)
    }

    fn get_best_action(&self) -> Edge {
        let idx = self.tree.get_best_child(self.tree.root_node());
        self.tree.edge_copy(self.tree.root_node(), idx)
    }

    fn get_best_move(&self) -> Move {
        let idx = self.tree.get_best_child(self.tree.root_node());
        let action = self.tree.edge_copy(self.tree.root_node(), idx);
        Move::from(action.mov())
    }

    fn get_cp(score: f32) -> f32 {
        -400.0 * (1.0 / score.clamp(0.0, 1.0) - 1.0).ln()
    }

    pub fn display_moves(&self) {
        for action in self.tree[self.tree.root_node()].actions().iter() {
            let mov = self.root_position.conv_mov_to_str(action.mov().into());
            let q = action.q() * 100.0;
            println!("{mov} -> {q:.2}%");
        }
    }
}<|MERGE_RESOLUTION|>--- conflicted
+++ resolved
@@ -108,15 +108,7 @@
 
             nodes += 1;
 
-<<<<<<< HEAD
-            if nodes % 256 == 0 {
-=======
             if nodes % 128 == 0 {
-                if self.abort.load(Ordering::Relaxed) {
-                    break;
-                }
-
->>>>>>> c8972f33
                 if let Some(time) = limits.max_time {
                     if timer.elapsed().as_millis() >= time {
                         break;
