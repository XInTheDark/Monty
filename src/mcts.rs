mod helpers;
mod params;

pub use helpers::SearchHelpers;
pub use params::MctsParams;

use crate::{
    chess::Move,
<<<<<<< HEAD
    tree::Tree,
=======
    tree::{Edge, Node, Tree},
>>>>>>> 79b031c6
    ChessState, GameState, PolicyNetwork, ValueNetwork,
};

use std::{
    sync::atomic::{AtomicBool, Ordering},
    time::Instant,
};

#[derive(Clone, Copy)]
pub struct Limits {
    pub max_time: Option<u128>,
    pub opt_time: Option<u128>,
    pub max_depth: usize,
    pub max_nodes: usize,
}

pub struct Searcher<'a> {
    root_position: ChessState,
    tree: Tree,
    params: MctsParams,
    policy: &'a PolicyNetwork,
    value: &'a ValueNetwork,
    abort: &'a AtomicBool,
}

impl<'a> Searcher<'a> {
    pub fn new(
        root_position: ChessState,
        tree: Tree,
        params: MctsParams,
        policy: &'a PolicyNetwork,
        value: &'a ValueNetwork,
        abort: &'a AtomicBool,
    ) -> Self {
        Self {
            root_position,
            tree,
            params,
            policy,
            value,
            abort,
        }
    }

    pub fn search(
        &mut self,
        limits: Limits,
        uci_output: bool,
        total_nodes: &mut usize,
        prev_board: &Option<ChessState>,
    ) -> (Move, f32) {
        let timer = Instant::now();

        // attempt to reuse the current tree stored in memory
        self.tree.try_use_subtree(&self.root_position, prev_board);
        let node = self.tree.root_node();

        // relabel root policies with root PST value
        if self.tree[node].has_children() {
            self.tree[node].relabel_policy(&self.root_position, &self.params, self.policy);
        } else {
            self.tree[node].expand::<true>(&self.root_position, &self.params, self.policy);
        }

        let mut nodes = 0;
        let mut depth = 0;
        let mut cumulative_depth = 0;

        let mut best_move = Move::NULL;
        let mut best_move_changes = 0;
        let mut previous_score = f32::NEG_INFINITY;

        // search loop
        loop {
            let mut pos = self.root_position.clone();
            let mut this_depth = 0;
            self.perform_one_iteration(&mut pos, self.tree.root_node(), &mut this_depth);

            cumulative_depth += this_depth - 1;

            // proven checkmate
            if self.tree[self.tree.root_node()].is_terminal() {
                break;
            }

            if nodes >= limits.max_nodes {
                break;
            }

            nodes += 1;

            if nodes % 256 == 0 {
                if self.abort.load(Ordering::Relaxed) {
                    break;
                }

                if let Some(time) = limits.max_time {
                    if timer.elapsed().as_millis() >= time {
                        break;
                    }
                }

                let new_best_move = self.get_best_move();
                if new_best_move != best_move {
                    best_move = new_best_move;
                    best_move_changes += 1;
                }
            }

            if nodes % 16384 == 0 {
                // Time management
                if let Some(time) = limits.opt_time {
                    let elapsed = timer.elapsed().as_millis();

                    // Use more time if our eval is falling, and vice versa
                    let (_, mut score) = self.get_pv(0);
                    score = Searcher::get_cp(score);
                    let eval_diff = if previous_score == f32::NEG_INFINITY {
                        0.0
                    } else {
                        previous_score - score
                    };
                    let falling_eval = (1.0 + eval_diff * 0.05).clamp(0.60, 1.80);

                    // Use more time if our best move is changing frequently
                    let best_move_instability =
                        (1.0 + (best_move_changes as f32 * 0.3).ln_1p()).clamp(1.0, 3.2);

                    // Use less time if our best move has a large percentage of visits, and vice versa
                    let nodes_effort = self.get_best_action().visits() as f32 / nodes as f32;
                    let best_move_visits =
                        (2.5 - ((nodes_effort + 0.3) * 0.55).ln_1p() * 4.0).clamp(0.55, 1.50);

                    let total_time =
                        (time as f32 * falling_eval * best_move_instability * best_move_visits)
                            as u128;
                    if elapsed >= total_time {
                        break;
                    }

                    best_move_changes = 0;
                    previous_score = if previous_score == f32::NEG_INFINITY {
                        score
                    } else {
                        (score + previous_score) / 2.0
                    };
                }
            }

            // define "depth" as the average depth of selection
            let avg_depth = cumulative_depth / nodes;
            if avg_depth > depth {
                depth = avg_depth;
                if depth >= limits.max_depth {
                    break;
                }

                if uci_output {
                    self.search_report(depth, &timer, nodes);
                }
            }
        }

        *total_nodes += nodes;

        if uci_output {
            self.search_report(depth.max(1), &timer, nodes);
        }

        let best_action = self.tree.get_best_child(self.tree.root_node());
        let best_child = &self.tree.edge(self.tree.root_node(), best_action);
        (Move::from(best_child.mov()), best_child.q())
    }

    fn perform_one_iteration(&mut self, pos: &mut ChessState, ptr: i32, depth: &mut usize) -> f32 {
        *depth += 1;

        self.tree.make_recently_used(ptr);

        let hash = self.tree[ptr].hash();
        let parent = self.tree[ptr].parent();
        let action = self.tree[ptr].action();

        let mut child_state = GameState::Ongoing;
        let pvisits = self.tree.edge(parent, action).visits();

        let mut u = if self.tree[ptr].is_terminal() || pvisits == 0 {
            // probe hash table to use in place of network
            if self.tree[ptr].state() == GameState::Ongoing {
                if let Some(entry) = self.tree.probe_hash(hash) {
                    1.0 - entry.q()
                } else {
                    self.get_utility(ptr, pos)
                }
            } else {
                self.get_utility(ptr, pos)
            }
        } else {
            // expand node on the second visit
            if self.tree[ptr].is_not_expanded() {
                self.tree[ptr].expand::<false>(pos, &self.params, self.policy);
            }

            // select action to take via PUCT
            let action = self.pick_action(ptr);

            let edge = self.tree.edge(ptr, action);
            pos.make_move(Move::from(edge.mov()));

            let mut child_ptr = edge.ptr();

            // create and push node if not present
            if child_ptr == -1 {
                let state = pos.game_state();
                child_ptr = self.tree.push_new(state, pos.hash(), ptr, action);
                self.tree.edge(ptr, action).set_ptr(child_ptr);
            }

            let u = self.perform_one_iteration(pos, child_ptr, depth);
            child_state = self.tree[child_ptr].state();

            u
        };

        // flip perspective of score
        u = 1.0 - u;
        self.tree.edge(parent, action).update(u);

        let edge = self.tree.edge(parent, action);
        self.tree.push_hash(hash, edge.visits(), edge.q());

        self.tree.propogate_proven_mates(ptr, child_state);

        self.tree.make_recently_used(ptr);

        u
    }

    fn get_utility(&self, ptr: i32, pos: &ChessState) -> f32 {
        match self.tree[ptr].state() {
            GameState::Ongoing => pos.get_value_wdl(self.value, &self.params),
            GameState::Draw => 0.5,
            GameState::Lost(_) => 0.0,
            GameState::Won(_) => 1.0,
        }
    }

    fn pick_action(&self, ptr: i32) -> usize {
        if !self.tree[ptr].has_children() {
            panic!("trying to pick from no children!");
        }

        let node = &self.tree[ptr];
        let edge = self.tree.edge(node.parent(), node.action());
        let is_root = edge.ptr() == self.tree.root_node();

        let cpuct = SearchHelpers::get_cpuct(&self.params, edge, is_root);
        let fpu = SearchHelpers::get_fpu(edge);
        let expl_scale = SearchHelpers::get_explore_scaling(&self.params, edge);

        let expl = cpuct * expl_scale;

        self.tree.get_best_child_by_key(ptr, |action| {
            let q = SearchHelpers::get_action_value(action, fpu);
            let u = expl * action.policy() / (1 + action.visits()) as f32;

            q + u
        })
    }

    fn search_report(&self, depth: usize, timer: &Instant, nodes: usize) {
        print!("info depth {depth} ");
        let (pv_line, score) = self.get_pv(depth);

        if score > 1.0 {
            print!("score mate {} ", (pv_line.len() + 1) / 2);
        } else if score < 0.0 {
            print!("score mate -{} ", pv_line.len() / 2);
        } else {
            let cp = Searcher::get_cp(score);
            print!("score cp {cp:.0} ");
        }

        let elapsed = timer.elapsed();
        let nps = nodes as f32 / elapsed.as_secs_f32();
        let ms = elapsed.as_millis();
        let hf = self.tree.len() * 1000 / self.tree.cap();

        print!("time {ms} nodes {nodes} nps {nps:.0} hashfull {hf} pv");

        for mov in pv_line {
            print!(" {}", self.root_position.conv_mov_to_str(mov));
        }

        println!();
    }

    fn get_pv(&self, mut depth: usize) -> (Vec<Move>, f32) {
        let mate = self.tree[self.tree.root_node()].is_terminal();

        let idx = self.tree.get_best_child(self.tree.root_node());
        let mut action = self.tree.edge(self.tree.root_node(), idx);

        let score = if action.ptr() != -1 {
            match self.tree[action.ptr()].state() {
                GameState::Lost(_) => 1.1,
                GameState::Won(_) => -0.1,
                GameState::Draw => 0.5,
                GameState::Ongoing => action.q(),
            }
        } else {
            action.q()
        };

        let mut pv = Vec::new();

        while (mate || depth > 0) && action.ptr() != -1 {
            pv.push(Move::from(action.mov()));
            let idx = self.tree.get_best_child(action.ptr());

            if idx == usize::MAX {
                break;
            }

            action = self.tree.edge(action.ptr(), idx);
            depth = depth.saturating_sub(1);
        }

        (pv, score)
    }

    fn get_best_action(&self) -> &Edge {
        let idx = self.tree.get_best_child(self.tree.root_node());
        self.tree.edge(self.tree.root_node(), idx)
    }

    fn get_best_move(&self) -> Move {
        let idx = self.tree.get_best_child(self.tree.root_node());
        let action = self.tree.edge(self.tree.root_node(), idx);
        Move::from(action.mov())
    }

    fn get_cp(score: f32) -> f32 {
        -400.0 * (1.0 / score.clamp(0.0, 1.0) - 1.0).ln()
    }

    pub fn tree_and_board(self) -> (Tree, ChessState) {
        (self.tree, self.root_position)
    }

    pub fn display_moves(&self) {
        for action in self.tree[self.tree.root_node()].actions() {
            let mov = self.root_position.conv_mov_to_str(action.mov().into());
            let q = action.q() * 100.0;
            println!("{mov} -> {q:.2}%");
        }
    }
}<|MERGE_RESOLUTION|>--- conflicted
+++ resolved
@@ -6,11 +6,7 @@
 
 use crate::{
     chess::Move,
-<<<<<<< HEAD
-    tree::Tree,
-=======
-    tree::{Edge, Node, Tree},
->>>>>>> 79b031c6
+    tree::{Edge, Tree},
     ChessState, GameState, PolicyNetwork, ValueNetwork,
 };
 
