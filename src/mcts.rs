mod helpers;
mod params;

pub use helpers::SearchHelpers;
pub use params::MctsParams;

use crate::{
    chess::Move,
    tree::{Edge, Node, Tree},
    ChessState, GameState, PolicyNetwork, ValueNetwork,
};

use std::{
    sync::atomic::{AtomicBool, Ordering},
    time::Instant,
};

#[derive(Clone, Copy)]
pub struct Limits {
    pub max_time: Option<u128>,
    pub opt_time: Option<u128>,
    pub max_depth: usize,
    pub max_nodes: usize,
}

pub struct Searcher<'a> {
    root_position: ChessState,
    tree: Tree,
    params: MctsParams,
    policy: &'a PolicyNetwork,
    value: &'a ValueNetwork,
    abort: &'a AtomicBool,
    nodes: usize,
}

impl<'a> Searcher<'a> {
    pub fn new(
        root_position: ChessState,
        tree: Tree,
        params: MctsParams,
        policy: &'a PolicyNetwork,
        value: &'a ValueNetwork,
        abort: &'a AtomicBool,
    ) -> Self {
        Self {
            root_position,
            tree,
            params,
            policy,
            value,
            abort,
            nodes: 0,
        }
    }

    pub fn search(
        &mut self,
        limits: Limits,
        uci_output: bool,
        total_nodes: &mut usize,
        prev_board: &Option<ChessState>,
        #[cfg(feature = "datagen")]
        use_dirichlet_noise: bool,
        #[cfg(feature = "datagen")]
        temp: f32,
    ) -> (Move, f32) {
        let timer = Instant::now();

        // attempt to reuse the current tree stored in memory
        self.tree.try_use_subtree(&self.root_position, prev_board);
        let node = self.tree.root_node();

        // relabel root policies with root PST value
        if self.tree[node].has_children() {
            self.tree[node].relabel_policy(&self.root_position, &self.params, self.policy);
        } else {
            self.tree[node].expand::<true>(&self.root_position, &self.params, self.policy);
        }

<<<<<<< HEAD
        // add dirichlet noise in datagen
        #[cfg(feature = "datagen")]
        if use_dirichlet_noise {
            self.tree[node].add_dirichlet_noise(0.03, 0.25);
        }

        let mut nodes = 0;
=======
        self.nodes = 0;
        let mut mcts_nodes = 0;
>>>>>>> 84c34cad
        let mut depth = 0;
        let mut cumulative_depth = 0;

        let mut best_move = Move::NULL;
        let mut best_move_changes = 0;
        let mut previous_score = f32::NEG_INFINITY;

        // search loop
        loop {
            let mut pos = self.root_position.clone();
            let mut this_depth = 0;
            self.perform_one_iteration(&mut pos, self.tree.root_node(), &mut this_depth);

            cumulative_depth += this_depth - 1;

            // proven checkmate
            if self.tree[self.tree.root_node()].is_terminal() {
                break;
            }

            if self.nodes >= limits.max_nodes {
                break;
            }

            mcts_nodes += 1;
            if mcts_nodes % 256 == 0 {
                if self.abort.load(Ordering::Relaxed) {
                    break;
                }

                if let Some(time) = limits.max_time {
                    if timer.elapsed().as_millis() >= time {
                        break;
                    }
                }

                let new_best_move = self.get_best_move();
                if new_best_move != best_move {
                    best_move = new_best_move;
                    best_move_changes += 1;
                }
            }

            if mcts_nodes % 16384 == 0 {
                // Time management
                if let Some(time) = limits.opt_time {
                    let elapsed = timer.elapsed().as_millis();

                    // Use more time if our eval is falling, and vice versa
                    let (_, mut score) = self.get_pv(0);
                    score = Searcher::get_cp(score);
                    let eval_diff = if previous_score == f32::NEG_INFINITY {
                        0.0
                    } else {
                        previous_score - score
                    };
                    let falling_eval = (1.0 + eval_diff * 0.05).clamp(0.60, 1.80);

                    // Use more time if our best move is changing frequently
                    let best_move_instability =
                        (1.0 + (best_move_changes as f32 * 0.3).ln_1p()).clamp(1.0, 3.2);

                    // Use less time if our best move has a large percentage of visits, and vice versa
                    let nodes_effort = self.get_best_action().visits() as f32 / mcts_nodes as f32;
                    let best_move_visits =
                        (2.5 - ((nodes_effort + 0.3) * 0.55).ln_1p() * 4.0).clamp(0.55, 1.50);

                    let total_time =
                        (time as f32 * falling_eval * best_move_instability * best_move_visits)
                            as u128;
                    if elapsed >= total_time {
                        break;
                    }

                    best_move_changes = 0;
                    previous_score = if previous_score == f32::NEG_INFINITY {
                        score
                    } else {
                        (score + previous_score) / 2.0
                    };
                }
            }

            // define "depth" as the average depth of selection
            let avg_depth = cumulative_depth / mcts_nodes;
            if avg_depth > depth {
                depth = avg_depth;
                if depth >= limits.max_depth {
                    break;
                }

                if uci_output {
                    self.search_report(depth, &timer, self.nodes);
                }
            }
        }

        *total_nodes += self.nodes;

        if uci_output {
            self.search_report(depth.max(1), &timer, self.nodes);
        }

        #[cfg(not(feature = "datagen"))]
        let best_action = self.tree.get_best_child(self.tree.root_node());

        #[cfg(feature = "datagen")]
        let best_action = self.tree.get_best_child_temp(self.tree.root_node(), temp);

        let best_child = &self.tree.edge(self.tree.root_node(), best_action);
        (Move::from(best_child.mov()), best_child.q())
    }

    fn perform_one_iteration(&mut self, pos: &mut ChessState, ptr: i32, depth: &mut usize) -> f32 {
        *depth += 1;
        self.nodes += 1;

        self.tree.make_recently_used(ptr);

        let hash = self.tree[ptr].hash();
        let parent = self.tree[ptr].parent();
        let action = self.tree[ptr].action();

        let mut child_state = GameState::Ongoing;
        let pvisits = self.tree.edge(parent, action).visits();

        let mut u = if self.tree[ptr].is_terminal() || pvisits == 0 {
            // probe hash table to use in place of network
            if self.tree[ptr].state() == GameState::Ongoing {
                if let Some(entry) = self.tree.probe_hash(hash) {
                    1.0 - entry.wins / entry.visits as f32
                } else {
                    self.get_utility(ptr, pos)
                }
            } else {
                self.get_utility(ptr, pos)
            }
        } else {
            // expand node on the second visit
            if self.tree[ptr].is_not_expanded() {
                self.tree[ptr].expand::<false>(pos, &self.params, self.policy);
            }

            // select action to take via PUCT
            let action = self.pick_action(ptr);

            let edge = self.tree.edge(ptr, action);
            pos.make_move(Move::from(edge.mov()));

            let mut child_ptr = edge.ptr();

            // create and push node if not present
            if child_ptr == -1 {
                let state = pos.game_state();
                child_ptr = self.tree.push(Node::new(state, pos.hash(), ptr, action));
                self.tree.edge_mut(ptr, action).set_ptr(child_ptr);
            }

            let u = self.perform_one_iteration(pos, child_ptr, depth);
            child_state = self.tree[child_ptr].state();

            u
        };

        // flip perspective of score
        u = 1.0 - u;
        self.tree.edge_mut(parent, action).update(u);

        let edge = self.tree.edge(parent, action);
        self.tree.push_hash(hash, edge.visits(), edge.wins());

        self.tree.propogate_proven_mates(ptr, child_state);

        self.tree.make_recently_used(ptr);

        u
    }

    fn get_utility(&self, ptr: i32, pos: &ChessState) -> f32 {
        match self.tree[ptr].state() {
            GameState::Ongoing => pos.get_value_wdl(self.value, &self.params),
            GameState::Draw => 0.5,
            GameState::Lost(_) => 0.0,
            GameState::Won(_) => 1.0,
        }
    }

    fn pick_action(&self, ptr: i32) -> usize {
        if !self.tree[ptr].has_children() {
            panic!("trying to pick from no children!");
        }

        let node = &self.tree[ptr];
        let edge = self.tree.edge(node.parent(), node.action());
        let is_root = edge.ptr() == self.tree.root_node();

        let cpuct = SearchHelpers::get_cpuct(&self.params, edge, is_root);
        let fpu = SearchHelpers::get_fpu(edge);
        let expl_scale = SearchHelpers::get_explore_scaling(&self.params, edge);

        let expl = cpuct * expl_scale;

        self.tree.get_best_child_by_key(ptr, |action| {
            let q = SearchHelpers::get_action_value(action, fpu);
            let u = expl * action.policy() / (1 + action.visits()) as f32;

            q + u
        })
    }

    fn search_report(&self, depth: usize, timer: &Instant, nodes: usize) {
        print!("info depth {depth} ");
        let (pv_line, score) = self.get_pv(depth);

        if score > 1.0 {
            print!("score mate {} ", (pv_line.len() + 1) / 2);
        } else if score < 0.0 {
            print!("score mate -{} ", pv_line.len() / 2);
        } else {
            let cp = Searcher::get_cp(score);
            print!("score cp {cp:.0} ");
        }

        let elapsed = timer.elapsed();
        let nps = nodes as f32 / elapsed.as_secs_f32();
        let ms = elapsed.as_millis();
        let hf = self.tree.len() * 1000 / self.tree.cap();

        print!("time {ms} nodes {nodes} nps {nps:.0} hashfull {hf} pv");

        for mov in pv_line {
            print!(" {}", self.root_position.conv_mov_to_str(mov));
        }

        println!();
    }

    fn get_pv(&self, mut depth: usize) -> (Vec<Move>, f32) {
        let mate = self.tree[self.tree.root_node()].is_terminal();

        let idx = self.tree.get_best_child(self.tree.root_node());
        let mut action = self.tree.edge(self.tree.root_node(), idx);

        let score = if action.ptr() != -1 {
            match self.tree[action.ptr()].state() {
                GameState::Lost(_) => 1.1,
                GameState::Won(_) => -0.1,
                GameState::Draw => 0.5,
                GameState::Ongoing => action.q(),
            }
        } else {
            action.q()
        };

        let mut pv = Vec::new();

        while (mate || depth > 0) && action.ptr() != -1 {
            pv.push(Move::from(action.mov()));
            let idx = self.tree.get_best_child(action.ptr());

            if idx == usize::MAX {
                break;
            }

            action = self.tree.edge(action.ptr(), idx);
            depth -= 1;
        }

        (pv, score)
    }

    fn get_best_action(&self) -> &Edge {
        let idx = self.tree.get_best_child(self.tree.root_node());
        self.tree.edge(self.tree.root_node(), idx)
    }

    fn get_best_move(&self) -> Move {
        let idx = self.tree.get_best_child(self.tree.root_node());
        let action = self.tree.edge(self.tree.root_node(), idx);
        Move::from(action.mov())
    }

    fn get_cp(score: f32) -> f32 {
        -400.0 * (1.0 / score.clamp(0.0, 1.0) - 1.0).ln()
    }

    pub fn tree_and_board(self) -> (Tree, ChessState) {
        (self.tree, self.root_position)
    }

    pub fn display_moves(&self) {
        for action in self.tree[self.tree.root_node()].actions() {
            let mov = self.root_position.conv_mov_to_str(action.mov().into());
            let q = action.q() * 100.0;
            println!("{mov} -> {q:.2}%");
        }
    }
}<|MERGE_RESOLUTION|>--- conflicted
+++ resolved
@@ -77,18 +77,14 @@
             self.tree[node].expand::<true>(&self.root_position, &self.params, self.policy);
         }
 
-<<<<<<< HEAD
         // add dirichlet noise in datagen
         #[cfg(feature = "datagen")]
         if use_dirichlet_noise {
             self.tree[node].add_dirichlet_noise(0.03, 0.25);
         }
 
-        let mut nodes = 0;
-=======
         self.nodes = 0;
         let mut mcts_nodes = 0;
->>>>>>> 84c34cad
         let mut depth = 0;
         let mut cumulative_depth = 0;
 
