<<<<<<< HEAD
use crate::{mcts::MctsParams, tree::Edge, tree::Node};
=======
use std::time::Instant;

use crate::{mcts::{MctsParams, Searcher}, tree::{ActionStats, Edge}};
>>>>>>> 1861d056

pub struct SearchHelpers;

impl SearchHelpers {
    /// CPUCT
    ///
    /// Larger value implies more exploration.
    pub fn get_cpuct(params: &MctsParams, node_stats: &ActionStats, is_root: bool) -> f32 {
        // baseline CPUCT value
        let mut cpuct = if is_root {
            params.root_cpuct()
        } else {
            params.cpuct()
        };

        // scale CPUCT as visits increase
        let scale = params.cpuct_visits_scale() * 128.0;
        cpuct *= 1.0 + ((node_stats.visits() as f32 + scale) / scale).ln();

        // scale CPUCT with variance of Q
        if node_stats.visits() > 1 {
            let frac = node_stats.var().sqrt() / params.cpuct_var_scale();
            cpuct *= 1.0 + params.cpuct_var_weight() * (frac - 1.0);
        }

        cpuct
    }

    /// Exploration Scaling
    ///
    /// Larger value implies more exploration.
<<<<<<< HEAD
    pub fn get_explore_scaling(params: &MctsParams, parent: &Edge, node: &Node) -> f32 {
        let mut scale = (params.expl_tau() * (parent.visits().max(1) as f32).ln()).exp();
        let gini = node.gini_impurity();
        scale *= (0.679 - 1.634 * (gini + 0.001).ln()).min(2.1);
        scale
=======
    pub fn get_explore_scaling(params: &MctsParams, node_stats: &ActionStats) -> f32 {
        (params.expl_tau() * (node_stats.visits().max(1) as f32).ln()).exp()
>>>>>>> 1861d056
    }

    /// First Play Urgency
    ///
    /// #### Note
    /// Must return a value in [0, 1].
    pub fn get_fpu(node_stats: &ActionStats) -> f32 {
        1.0 - node_stats.q()
    }

    /// Get a predicted win probability for an action
    ///
    /// #### Note
    /// Must return a value in [0, 1].
    pub fn get_action_value(action: &Edge, fpu: f32) -> f32 {
        if action.visits() == 0 {
            fpu
        } else {
            action.q()
        }
    }

    /// Calculates the maximum allowed time usage for a search
    ///
    /// #### Note
    /// This will be overriden by a `go movetime` command,
    /// and a move overhead will be applied to this, so no
    /// need for it here.
    pub fn get_time(
        time: u64,
        increment: Option<u64>,
        ply: u32,
        movestogo: Option<u64>,
        params: &MctsParams,
    ) -> (u128, u128) {
        if let Some(mtg) = movestogo {
            // Cyclic time control (x moves in y seconds)
            let max_time = (time as f64 / (mtg as f64).clamp(1.0, 30.0)) as u128;
            (max_time, max_time)
        } else {
            // Increment time control (x seconds + y increment)
            let inc = increment.unwrap_or(0);
            let mtg = params.tm_mtg() as u64;

            let time_left = (time + inc * (mtg - 1) - 10 * (2 + mtg)).max(1) as f64;
            let log_time = (time_left / 1000.0).log10();

            let opt_constant = (params.tm_opt_value1() / 100.0
                + params.tm_opt_value2() / 1000.0 * log_time)
                .min(params.tm_opt_value3() / 100.0);
            let opt_scale = (params.tm_optscale_value1() / 100.0
                + (ply as f64 + params.tm_optscale_value2()).powf(params.tm_optscale_value3())
                    * opt_constant)
                .min(params.tm_optscale_value4() * time as f64 / time_left);

            let max_constant = (params.tm_max_value1() + params.tm_max_value2() * log_time)
                .max(params.tm_max_value3());
            let max_scale = (max_constant + ply as f64 / params.tm_maxscale_value1())
                .min(params.tm_maxscale_value2());

            // More time at the start of the game
            let bonus_ply = params.tm_bonus_ply();
            let bonus = if ply < bonus_ply as u32 {
                1.0 + (bonus_ply - ply as f64).log10() * params.tm_bonus_value1()
            } else {
                1.0
            };

            let opt_time = (opt_scale * bonus * time_left) as u128;
            let max_time =
                (max_scale * opt_time as f64).min(time as f64 * params.tm_max_time()) as u128;

            (opt_time, max_time)
        }
    }

    pub fn soft_time_cutoff(
        searcher: &Searcher,
        timer: &Instant,
        previous_score: f32,
        best_move_changes: i32,
        nodes: usize,
        time: u128,
    ) -> (bool, f32) {
        let elapsed = timer.elapsed().as_millis();

        // Use more time if our eval is falling, and vice versa
        let (_, mut score) = searcher.get_pv(0);
        score = Searcher::get_cp(score);
        let eval_diff = if previous_score == f32::NEG_INFINITY {
            0.0
        } else {
            previous_score - score
        };
        let falling_eval = (1.0 + eval_diff * searcher.params.tm_falling_eval1()).clamp(
            searcher.params.tm_falling_eval2(),
            searcher.params.tm_falling_eval3(),
        );

        // Use more time if our best move is changing frequently
        let best_move_instability = (1.0
            + (best_move_changes as f32 * searcher.params.tm_bmi1()).ln_1p())
        .clamp(searcher.params.tm_bmi2(), searcher.params.tm_bmi3());

        // Use less time if our best move has a large percentage of visits, and vice versa
        let nodes_effort = searcher.get_best_action().visits() as f32 / nodes as f32;
        let best_move_visits = (searcher.params.tm_bmv1()
            - ((nodes_effort + searcher.params.tm_bmv2()) * searcher.params.tm_bmv3()).ln_1p()
                * searcher.params.tm_bmv4())
        .clamp(searcher.params.tm_bmv5(), searcher.params.tm_bmv6());

        let total_time =
            (time as f32 * falling_eval * best_move_instability * best_move_visits)
                as u128;

        (elapsed >= total_time, score)
    }
}<|MERGE_RESOLUTION|>--- conflicted
+++ resolved
@@ -1,10 +1,9 @@
-<<<<<<< HEAD
-use crate::{mcts::MctsParams, tree::Edge, tree::Node};
-=======
 use std::time::Instant;
 
-use crate::{mcts::{MctsParams, Searcher}, tree::{ActionStats, Edge}};
->>>>>>> 1861d056
+use crate::{
+    mcts::{MctsParams, Searcher},
+    tree::{ActionStats, Edge, Node},
+};
 
 pub struct SearchHelpers;
 
@@ -36,16 +35,11 @@
     /// Exploration Scaling
     ///
     /// Larger value implies more exploration.
-<<<<<<< HEAD
-    pub fn get_explore_scaling(params: &MctsParams, parent: &Edge, node: &Node) -> f32 {
-        let mut scale = (params.expl_tau() * (parent.visits().max(1) as f32).ln()).exp();
+    pub fn get_explore_scaling(params: &MctsParams, node_stats: &ActionStats, node: &Node) -> f32 {
+        let mut scale = (params.expl_tau() * (node_stats.visits().max(1) as f32).ln()).exp();
         let gini = node.gini_impurity();
         scale *= (0.679 - 1.634 * (gini + 0.001).ln()).min(2.1);
         scale
-=======
-    pub fn get_explore_scaling(params: &MctsParams, node_stats: &ActionStats) -> f32 {
-        (params.expl_tau() * (node_stats.visits().max(1) as f32).ln()).exp()
->>>>>>> 1861d056
     }
 
     /// First Play Urgency
@@ -158,8 +152,7 @@
         .clamp(searcher.params.tm_bmv5(), searcher.params.tm_bmv6());
 
         let total_time =
-            (time as f32 * falling_eval * best_move_instability * best_move_visits)
-                as u128;
+            (time as f32 * falling_eval * best_move_instability * best_move_visits) as u128;
 
         (elapsed >= total_time, score)
     }
