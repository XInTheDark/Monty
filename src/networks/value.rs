--- conflicted
+++ resolved
@@ -2,11 +2,7 @@
 
 // DO NOT MOVE
 #[allow(non_upper_case_globals)]
-<<<<<<< HEAD
-pub const ValueFileDefaultName: &str = "nn-d75a5bf64093.network";
-=======
 pub const ValueFileDefaultName: &str = "nn-ff34bd1ad78d.network";
->>>>>>> 03713518
 
 const SCALE: i32 = 400;
 
