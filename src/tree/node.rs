--- conflicted
+++ resolved
@@ -14,11 +14,7 @@
     action: u16,
 
     // heuristics used in search
-<<<<<<< HEAD
-    gini_impurity: f32,
-=======
     gini_impurity: f16,
->>>>>>> 8468e6ed
 }
 
 impl Node {
@@ -31,11 +27,7 @@
             bwd_link: -1,
             fwd_link: -1,
             action: action as u16,
-<<<<<<< HEAD
-            gini_impurity: 0.0,
-=======
             gini_impurity: f16::from_f32(0.0),
->>>>>>> 8468e6ed
         }
     }
 
@@ -83,11 +75,7 @@
         usize::from(self.action)
     }
 
-<<<<<<< HEAD
-    pub fn gini_impurity(&self) -> f32 {
-=======
     pub fn gini_impurity(&self) -> f16 {
->>>>>>> 8468e6ed
         self.gini_impurity
     }
 
@@ -162,11 +150,7 @@
         }
 
         let gini_impurity = (1.0 - sum_of_squares).clamp(0.0, 1.0);
-<<<<<<< HEAD
-        self.gini_impurity = gini_impurity;
-=======
         self.gini_impurity = f16::from_f32(gini_impurity);
->>>>>>> 8468e6ed
     }
 
     pub fn relabel_policy(
