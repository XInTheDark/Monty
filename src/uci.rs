use crate::{
    chess::{ChessState, Move},
    mcts::{Limits, SearchHelpers, Searcher},
    MctsParams, PolicyNetwork, Tree, ValueNetwork,
};

use crate::tree::hash::CorrectionHistoryHashTable;
use std::{
    io, process,
    sync::atomic::{AtomicBool, Ordering},
    time::Instant,
};

pub struct Uci;

impl Uci {
    const FEN_STRING: &'static str = include_str!("../resources/bench.txt");

    pub fn options() {
        println!("option name UCI_Chess960 type check default false");
    }

    pub fn run(policy: &PolicyNetwork, value: &ValueNetwork) {
        let mut prev = None;
        let mut pos = ChessState::default();
        let mut root_game_ply = 0;
        let mut params = MctsParams::default();
        let mut tree = Tree::new_mb(64, 1);
        let mut ch_table = CorrectionHistoryHashTable::new();
        let mut report_moves = false;
        let mut threads = 1;
        let mut move_overhead = 40;

        let mut stored_message: Option<String> = None;

        loop {
            let input = if let Some(msg) = stored_message {
                msg.clone()
            } else {
                let mut input = String::new();
                let bytes_read = io::stdin().read_line(&mut input).unwrap();

                // got EOF, exit (for OpenBench).
                if bytes_read == 0 {
                    break;
                }

                input
            };

            stored_message = None;

            let commands = input.split_whitespace().collect::<Vec<_>>();

            let cmd = *commands.first().unwrap_or(&"oops");
            match cmd {
                "isready" => println!("readyok"),
                "setoption" => setoption(
                    &commands,
                    &mut params,
                    &mut report_moves,
                    &mut tree,
                    &mut threads,
                    &mut move_overhead,
                ),
                "position" => position(commands, &mut pos),
                "go" => {
                    // increment game ply every time `go` is called
                    root_game_ply += 2;

                    go(
                        &commands,
                        &mut tree,
                        &mut ch_table,
                        prev,
                        &pos,
                        root_game_ply,
                        &params,
                        report_moves,
                        policy,
                        value,
                        threads,
                        move_overhead,
                        &mut stored_message,
                    );

                    prev = Some(pos.clone());
                }
                "bench" => {
                    let depth = if let Some(d) = commands.get(1) {
                        d.parse().unwrap_or(ChessState::BENCH_DEPTH)
                    } else {
                        ChessState::BENCH_DEPTH
                    };

                    Uci::bench(depth, policy, value, &params);
                }
                "perft" => run_perft(&commands, &pos),
                "quit" => std::process::exit(0),
                "eval" => {
                    println!("cp: {}", pos.get_value(value, &params));
                    println!("wdl: {:.2}%", 100.0 * pos.get_value_wdl(value, &params));
                }
                "policy" => {
                    let f = pos.get_policy_feats();
                    let mut max = f32::NEG_INFINITY;
                    let mut moves = Vec::new();

                    pos.map_legal_moves(|mov| {
                        let s = pos.conv_mov_to_str(mov);
                        let p = pos.get_policy(mov, &f, policy);

                        if p > max {
                            max = p;
                        }

                        moves.push((s, p));
                    });

                    let mut total = 0.0;

                    for (_, p) in &mut moves {
                        *p = (*p - max).exp();
                        total += *p;
                    }

                    // Sort the moves by probability in descending order.
                    moves.sort_by(|(_, p1), (_, p2)| p2.partial_cmp(p1).unwrap());

                    for (s, p) in moves {
                        println!("{s} -> {:.2}%", p / total * 100.0);
                    }
                }
                "tree" => {
                    let depth = commands.get(1).unwrap_or(&"5").parse().unwrap_or(5);
                    tree.display(tree.root_node(), depth);
                }
                "d" => pos.display(policy),
                "params" => params.list_spsa(),
                "uci" => preamble(),
                "ucinewgame" => {
                    prev = None;
                    root_game_ply = 0;
                    tree.clear(threads);
                    ch_table.clear();
                }
                _ => {}
            }
        }
    }

    pub fn bench(depth: usize, policy: &PolicyNetwork, value: &ValueNetwork, params: &MctsParams) {
        let mut total_nodes = 0;
        let bench_fens = Self::FEN_STRING.split('\n').collect::<Vec<&str>>();
        let mut time = 0.0;

        let limits = Limits {
            max_time: None,
            opt_time: None,
            max_depth: depth,
            max_nodes: 1_000_000,
        };

        let mut tree = Tree::new_mb(32, 1);
        let mut ch_table = CorrectionHistoryHashTable::new();

        for fen in bench_fens {
            let abort = AtomicBool::new(false);
            let pos = ChessState::from_fen(fen);
<<<<<<< HEAD
            tree.try_use_subtree(&pos, &None, 1);
            let searcher = Searcher::new(pos, &tree, &ch_table, params, policy, value, &abort);
=======
            tree.try_use_subtree(&pos, &None);
            let searcher = Searcher::new(pos, &tree, params, policy, value, &abort);
>>>>>>> 379305fd
            let timer = Instant::now();
            searcher.search(1, limits, false, &mut total_nodes);
            time += timer.elapsed().as_secs_f32();
            tree.clear(1);
        }

        println!(
            "Bench: {total_nodes} nodes {:.0} nps",
            total_nodes as f32 / time
        );
    }
}

fn preamble() {
    println!("id name monty {}", env!("CARGO_PKG_VERSION"));
    println!("id author Jamie Whiting");
    println!("option name Hash type spin default 64 min 1 max 8192");
    println!("option name Threads type spin default 1 min 1 max 512");
    println!("option name MoveOverhead type spin default 40 min 0 max 5000");
    println!("option name report_moves type button");
    Uci::options();

    #[cfg(feature = "tunable")]
    MctsParams::info(MctsParams::default());

    println!("uciok");
}

fn setoption(
    commands: &[&str],
    params: &mut MctsParams,
    report_moves: &mut bool,
    tree: &mut Tree,
    threads: &mut usize,
    move_overhead: &mut usize,
) {
    if let ["setoption", "name", "report_moves"] = commands {
        *report_moves = !*report_moves;
        return;
    }

    let (name, val) = if let ["setoption", "name", x, "value", y] = commands {
        if *x == "UCI_Chess960" {
            return;
        }

        if *x == "Threads" {
            *threads = y.parse().unwrap();
            return;
        }

        if *x == "MoveOverhead" {
            *move_overhead = y.parse().unwrap();
            return;
        }

        (*x, y.parse::<i32>().unwrap_or(0))
    } else {
        return;
    };

    if name == "Hash" {
        *tree = Tree::new_mb(val as usize, *threads);
    } else {
        params.set(name, val);
    }
}

fn position(commands: Vec<&str>, pos: &mut ChessState) {
    let mut fen = String::new();
    let mut move_list = Vec::new();
    let mut moves = false;

    for cmd in commands {
        match cmd {
            "position" | "fen" => {}
            "startpos" => fen = ChessState::STARTPOS.to_string(),
            "moves" => moves = true,
            _ => {
                if moves {
                    move_list.push(cmd);
                } else {
                    fen.push_str(&format!("{cmd} "));
                }
            }
        }
    }

    *pos = ChessState::from_fen(&fen);

    for &m in move_list.iter() {
        let mut this_mov = Move::default();

        pos.map_legal_moves(|mov| {
            if m == pos.conv_mov_to_str(mov) {
                this_mov = mov;
            }
        });

        pos.make_move(this_mov);
    }
}

#[allow(clippy::too_many_arguments)]
fn go(
    commands: &[&str],
    tree: &mut Tree,
    ch_table: &mut CorrectionHistoryHashTable,
    prev: Option<ChessState>,
    pos: &ChessState,
    root_game_ply: u32,
    params: &MctsParams,
    report_moves: bool,
    policy: &PolicyNetwork,
    value: &ValueNetwork,
    threads: usize,
    move_overhead: usize,
    stored_message: &mut Option<String>,
) {
    let mut max_nodes = i32::MAX as usize;
    let mut max_time = None;
    let mut max_depth = 256;

    let mut times = [None; 2];
    let mut incs = [None; 2];
    let mut movestogo = None;
    let mut opt_time = None;

    let mut mode = "";

    let saturating_parse = |s: &str| s.parse::<i64>().ok().map(|val| val.max(0) as u64);

    for cmd in commands {
        match *cmd {
            "nodes" => mode = "nodes",
            "movetime" => mode = "movetime",
            "depth" => mode = "depth",
            "wtime" => mode = "wtime",
            "btime" => mode = "btime",
            "winc" => mode = "winc",
            "binc" => mode = "binc",
            "movestogo" => mode = "movestogo",
            _ => match mode {
                "nodes" => max_nodes = cmd.parse().unwrap_or(max_nodes),
                "movetime" => max_time = cmd.parse().ok(),
                "depth" => max_depth = cmd.parse().unwrap_or(max_depth),
                "wtime" => times[0] = saturating_parse(cmd),
                "btime" => times[1] = saturating_parse(cmd),
                "winc" => incs[0] = saturating_parse(cmd),
                "binc" => incs[1] = saturating_parse(cmd),
                "movestogo" => movestogo = saturating_parse(cmd),
                _ => mode = "none",
            },
        }
    }

    // `go wtime <wtime> btime <btime> winc <winc> binc <binc>``
    if let Some(remaining) = times[pos.tm_stm()] {
        let timeman =
            SearchHelpers::get_time(remaining, incs[pos.stm()], root_game_ply, movestogo, params);

        opt_time = Some(timeman.0);
        max_time = Some(timeman.1);
    }

    // `go movetime <time>`
    if let Some(max) = max_time {
        // if both movetime and increment time controls given, use
        max_time = Some(max_time.unwrap_or(u128::MAX).min(max));
    }

    // apply move overhead
    if let Some(t) = opt_time.as_mut() {
        *t = t.saturating_sub(move_overhead as u128);
    }
    if let Some(t) = max_time.as_mut() {
        *t = t.saturating_sub(move_overhead as u128);
    }

    let abort = AtomicBool::new(false);

    tree.try_use_subtree(pos, &prev);

    let limits = Limits {
        max_time,
        opt_time,
        max_depth,
        max_nodes,
    };

    std::thread::scope(|s| {
        s.spawn(|| {
            let searcher =
                Searcher::new(pos.clone(), tree, ch_table, params, policy, value, &abort);
            let (mov, _) = searcher.search(threads, limits, true, &mut 0);
            println!("bestmove {}", pos.conv_mov_to_str(mov));

            if report_moves {
                searcher.display_moves();
            }
        });

        *stored_message = handle_search_input(&abort);
    });
}

fn run_perft(commands: &[&str], pos: &ChessState) {
    let depth = commands[1].parse().unwrap();
    let root_pos = pos.clone();
    let now = Instant::now();
    let count = root_pos.perft(depth);
    let time = now.elapsed().as_micros();
    println!(
        "perft {depth} time {} nodes {count} ({:.2} Mnps)",
        time / 1000,
        count as f32 / time as f32
    );
}

fn handle_search_input(abort: &AtomicBool) -> Option<String> {
    loop {
        let mut input = String::new();
        let bytes_read = io::stdin().read_line(&mut input).unwrap();

        // got EOF, exit (for OpenBench).
        if bytes_read == 0 {
            process::exit(0);
        }

        match input.as_str().trim() {
            "isready" => println!("readyok"),
            "quit" => std::process::exit(0),
            "stop" => {
                abort.store(true, Ordering::Relaxed);
                return None;
            }
            _ => return Some(input),
        };
    }
}<|MERGE_RESOLUTION|>--- conflicted
+++ resolved
@@ -167,13 +167,8 @@
         for fen in bench_fens {
             let abort = AtomicBool::new(false);
             let pos = ChessState::from_fen(fen);
-<<<<<<< HEAD
-            tree.try_use_subtree(&pos, &None, 1);
+            tree.try_use_subtree(&pos, &None);
             let searcher = Searcher::new(pos, &tree, &ch_table, params, policy, value, &abort);
-=======
-            tree.try_use_subtree(&pos, &None);
-            let searcher = Searcher::new(pos, &tree, params, policy, value, &abort);
->>>>>>> 379305fd
             let timer = Instant::now();
             searcher.search(1, limits, false, &mut total_nodes);
             time += timer.elapsed().as_secs_f32();
